--- conflicted
+++ resolved
@@ -2,7 +2,7 @@
 import math
 from copy import deepcopy
 from pathlib import Path
-from typing import Callable, Optional, Sized, Tuple, Union, cast
+from typing import Optional, Sized, Tuple, Union, cast
 
 import numpy as np
 import requests
@@ -342,13 +342,10 @@
         self.channel_embed = nn.Embedding(
             num_embeddings=len(self.band_groups) + 1,
             embedding_dim=channel_embedding_size,
-<<<<<<< HEAD
         )
 
         self.valid_month_encoding = nn.Embedding.from_pretrained(
             get_month_encoding_table(valid_month_size)
-=======
->>>>>>> c24008c8
         )
 
         self.initialize_weights()
@@ -491,7 +488,7 @@
         latlon_tokens = self.latlon_embed(self.cartesian(latlons)).unsqueeze(1)
         x, upd_mask, orig_indices = self.add_token(latlon_tokens, x, upd_mask, orig_indices)
 
-        # un-comment the next line to ignore latlon tokens to test if location overfitting is happenning 
+        # un-comment the next line to ignore latlon tokens to test if location overfitting is happenning
         # upd_mask[:, 0] = 1
 
         if valid_month is not None:
@@ -868,9 +865,9 @@
             model = extend_to_dekadal(model)
 
         # if is_finetuned:
-            # here, I want to be able to upload Presto model that has already been finetuned so that I can only play with the head 
-            # a model needs to be constructed so that weights can be loaded
-            # currently, cannot correctly construct the finetuned head and populate it with weights 😥
+        # here, I want to be able to upload Presto model that has already been finetuned so that I can only play with the head
+        # a model needs to be constructed so that weights can be loaded
+        # currently, cannot correctly construct the finetuned head and populate it with weights 😥
 
         if from_url:
             response = requests.get(model_path)
@@ -953,7 +950,6 @@
         return int(name.split(".")[2]) + 1
     else:
         return num_layers
-<<<<<<< HEAD
 
 
 def extend_to_dekadal(model):
@@ -989,7 +985,4 @@
         model.decoder.pos_embed.shape[1], model.decoder.pos_embed.shape[-1]
     )
     model.decoder.pos_embed.data.copy_(pos_embed.to(device=old_pos_embed_device))
-    return model
-=======
-        return num_layers
->>>>>>> c24008c8
+    return model