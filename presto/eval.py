import logging
from copy import deepcopy
from dataclasses import dataclass
from functools import partial
from pathlib import Path
from typing import Callable, Dict, List, Optional, Sequence, Tuple, Union, cast

import geopandas as gpd
import numpy as np
import pandas as pd
import torch
from catboost import CatBoostClassifier
from sklearn.base import BaseEstimator, clone
from sklearn.ensemble import RandomForestClassifier
from sklearn.linear_model import LogisticRegression
from sklearn.metrics import f1_score, precision_score, recall_score
from torch import nn
from torch.optim import AdamW
from torch.utils.data import DataLoader, TensorDataset
from tqdm import tqdm

from . import utils
from .dataset import WorldCerealInferenceDataset, WorldCerealLabelledDataset, WorldCerealLabelled10DDataset
from .presto import Presto, PrestoFineTuningModel, param_groups_lrd
from .utils import DEFAULT_SEED, device

logger = logging.getLogger("__main__")

world_shp_path = "world-administrative-boundaries/world-administrative-boundaries.shp"
<<<<<<< HEAD
        
=======


SklearnStyleModel = Union[BaseEstimator, CatBoostClassifier]


>>>>>>> 8c1d1e05
@dataclass
class Hyperparams:
    lr: float = 2e-5
    max_epochs: int = 20
    batch_size: int = 64
    patience: int = 3
    num_workers: int = 4


class WorldCerealEval:
    name = "WorldCerealCropland"
    threshold = 0.5
    num_outputs = 1
    regression = False

    def __init__(
        self,
        train_data: pd.DataFrame,
        val_data: pd.DataFrame,
        aezs_to_remove: Optional[List[int]] = None,
        years_to_remove: Optional[List[int]] = None,
        spatial_inference_savedir: Optional[Path] = None,
        seed: int = DEFAULT_SEED,
        dekadal: bool = False,
    ):
        self.seed = seed
        
        # SAR cannot equal 0.0 since we take the log of it
        r = 36 if dekadal else 12
        cols = [f"SAR-{s}-ts{t}-20m" for s in ["VV", "VH"] for t in range(r)]
        self.train_df = train_data[~(train_data.loc[:, cols] == 0.0).any(axis=1)]

        self.val_df = val_data.drop_duplicates(subset=["pixelids", "lat", "lon", "end_date"])
        self.val_df = self.val_df[~pd.isna(self.val_df).any(axis=1)]
        self.val_df = self.val_df[~(self.val_df.loc[:, cols] == 0.0).any(axis=1)]
        self.test_df = self.val_df

        if dekadal:
            self.train_ds = WorldCerealLabelled10DDataset(self.train_df)
            self.val_ds = WorldCerealLabelled10DDataset(self.val_df)
            self.filter_labels = WorldCerealLabelled10DDataset.FILTER_LABELS
        else:
            self.train_ds = WorldCerealLabelledDataset(self.train_df)
            self.val_ds = WorldCerealLabelledDataset(self.val_df)
            self.filter_labels = WorldCerealLabelledDataset.FILTER_LABELS
            
        self.world_df = gpd.read_file(utils.data_dir / world_shp_path)
        # these columns contain nan sometimes
        self.world_df = self.world_df.drop(columns=["iso3", "status", "color_code", "iso_3166_1_"])
        self.spatial_inference_savedir = spatial_inference_savedir
<<<<<<< HEAD
                   
=======

        self.aezs_to_remove = aezs_to_remove
        self.years_to_remove = years_to_remove

        if self.aezs_to_remove is not None:
            self.name = f"{self.name}_removed_aezs_{aezs_to_remove}"
        if self.years_to_remove is not None:
            self.name = f"{self.name}_removed_years_{years_to_remove}"

>>>>>>> 8c1d1e05
    def _construct_finetuning_model(self, pretrained_model: Presto) -> PrestoFineTuningModel:
        model = cast(Callable, pretrained_model.construct_finetuning_model)(
            num_outputs=self.num_outputs
        )
        return model

    @torch.no_grad()
    def finetune_sklearn_model(
        self,
        dl: DataLoader,
        pretrained_model,
        models: List[str] = ["Regression", "Random Forest"],
    ) -> Union[Sequence[BaseEstimator], Dict]:
        for model_mode in models:
            assert model_mode in ["Regression", "Random Forest", "CatBoostClassifier"]
        pretrained_model.eval()

        encoding_list, target_list = [], []
        for x, y, dw, latlons, month, variable_mask in dl:
            x_f, dw_f, latlons_f, month_f, variable_mask_f = [
                t.to(device) for t in (x, dw, latlons, month, variable_mask)
            ]
            target_list.append(y)
            with torch.no_grad():
                encodings = (
                    pretrained_model.encoder(
                        x_f,
                        dynamic_world=dw_f.long(),
                        mask=variable_mask_f,
                        latlons=latlons_f,
                        month=month_f,
                    )
                    .cpu()
                    .numpy()
                )
                encoding_list.append(encodings)
        encodings_np = np.concatenate(encoding_list)
        targets = np.concatenate(target_list)
        if len(targets.shape) == 2 and targets.shape[1] == 1:
            targets = targets.ravel()

        fit_models = []
        model_dict = {
            "Regression": LogisticRegression(
                class_weight="balanced", max_iter=1000, random_state=self.seed
            ),
            "Random Forest": RandomForestClassifier(
                class_weight="balanced", random_state=self.seed
            ),
            "CatBoostClassifier": CatBoostClassifier(
                random_state=self.seed, auto_class_weights="Balanced"
            ),
        }
        for model in tqdm(models, desc="Fitting sklearn models"):
            fit_models.append(clone(model_dict[model]).fit(encodings_np, targets))
        return fit_models

    @staticmethod
    def _inference_for_dl(
        dl,
        finetuned_model: Union[PrestoFineTuningModel, SklearnStyleModel],
        pretrained_model: Optional[PrestoFineTuningModel] = None,
    ) -> Tuple:

        test_preds, targets = [], []

        for x, y, dw, latlons, month, variable_mask in dl:
            targets.append(y)
            x_f, dw_f, latlons_f, month_f, variable_mask_f = [
                t.to(device) for t in (x, dw, latlons, month, variable_mask)
            ]
            if isinstance(finetuned_model, PrestoFineTuningModel):
                finetuned_model.eval()
                preds = finetuned_model(
                    x_f,
                    dynamic_world=dw_f.long(),
                    mask=variable_mask_f,
                    latlons=latlons_f,
                    month=month_f,
                ).squeeze(dim=1)
                preds = torch.sigmoid(preds).cpu().numpy()
            else:
                cast(Presto, pretrained_model).eval()
                encodings = (
                    cast(Presto, pretrained_model)
                    .encoder(
                        x_f,
                        dynamic_world=dw_f.long(),
                        mask=variable_mask_f,
                        latlons=latlons_f,
                        month=month_f,
                    )
                    .cpu()
                    .numpy()
                )
                if isinstance(finetuned_model, CatBoostClassifier):
                    preds = finetuned_model.predict_proba(encodings)[:, 1]
                else:
                    preds = finetuned_model.predict(encodings)
            test_preds.append(preds)

        test_preds_np = np.concatenate(test_preds)
        target_np = np.concatenate(targets)
        return test_preds_np, target_np

    @torch.no_grad()
    def spatial_inference(
        self,
        finetuned_model: Union[PrestoFineTuningModel, SklearnStyleModel],
        pretrained_model: Optional[PrestoFineTuningModel] = None,
    ):
        assert self.spatial_inference_savedir is not None
        ds = WorldCerealInferenceDataset()
        for i in range(len(ds)):
            eo, dynamic_world, mask, latlons, months, y = ds[i]
            dl = DataLoader(
                TensorDataset(
                    torch.from_numpy(eo).float(),
                    torch.from_numpy(y.astype(np.int16)),
                    torch.from_numpy(dynamic_world).long(),
                    torch.from_numpy(latlons).float(),
                    torch.from_numpy(months).long(),
                    torch.from_numpy(mask).float(),
                ),
                batch_size=8192,
                shuffle=False,
            )
            test_preds_np, _ = self._inference_for_dl(dl, finetuned_model, pretrained_model)
            df = ds.combine_predictions(latlons, test_preds_np, y)
            if pretrained_model is None:
                filename = f"{ds.all_files[i].stem}_finetuning.nc"
            else:
                filename = f"{ds.all_files[i].stem}_{finetuned_model.__class__.__name__}.nc"
            df.to_xarray().to_netcdf(self.spatial_inference_savedir / filename)

    @torch.no_grad()
    def evaluate(
        self,
        finetuned_model: Union[PrestoFineTuningModel, BaseEstimator],
        pretrained_model: Optional[PrestoFineTuningModel] = None,
    ) -> Dict:

<<<<<<< HEAD
        if isinstance(finetuned_model, BaseEstimator):
            assert isinstance(pretrained_model, Presto)
        
        test_ds = self.val_ds
=======
        test_ds = WorldCerealLabelledDataset(self.test_df)
>>>>>>> 8c1d1e05
        dl = DataLoader(
            test_ds,
            batch_size=2048, #4096, #8192,
            shuffle=False,  # keep as False!
            num_workers=Hyperparams.num_workers,
        )
        assert isinstance(dl.sampler, torch.utils.data.SequentialSampler)

        test_preds_np, target_np = self._inference_for_dl(dl, finetuned_model, pretrained_model)
        test_preds_np = test_preds_np >= self.threshold
        prefix = f"{self.name}_{finetuned_model.__class__.__name__}"

        test_df = self.test_df.loc[
            ~self.test_df.LANDCOVER_LABEL.isin(self.filter_labels)
        ]
        
        catboost_preds = test_df.catboost_prediction

        def format_partitioned(results):
            return {
                "{p}_{m}".format(p=self.name if "CatBoost" in m else prefix, m=m): float(val)
                for (m, val) in results.items()
            }

        return {
            f"{prefix}_f1": float(f1_score(target_np, test_preds_np)),
            f"{prefix}_recall": float(recall_score(target_np, test_preds_np)),
            f"{prefix}_precision": float(precision_score(target_np, test_preds_np)),
            f"{self.name}_CatBoost_f1": float(f1_score(target_np, catboost_preds)),
            f"{self.name}_CatBoost_recall": float(recall_score(target_np, catboost_preds)),
            f"{self.name}_CatBoost_precision": float(precision_score(target_np, catboost_preds)),
            **format_partitioned(self.partitioned_metrics(target_np, test_preds_np)),
        }

    @staticmethod
    def metrics(
        prefix: str, prop_series: pd.Series, preds: np.ndarray, target: np.ndarray
    ) -> Dict:
        res = {}
        precisions, recalls = [], []
        for prop in prop_series.dropna().unique():
            f: pd.Series = cast(pd.Series, prop_series == prop)
            # Recall (and hence F1) are nan iff there are no ground-truth positives
            recall = recall_score(target[f], preds[f], zero_division=np.nan)
            precision = precision_score(target[f], preds[f], zero_division=0.0)
            recalls.append(recall)
            precisions.append(precision)
            res.update(
                {
                    f"{prefix}_num_samples: {prop}": f.sum(),
                    f"{prefix}_num_positives: {prop}": target[f].sum(),
                    f"{prefix}_num_predicted: {prop}": preds[f].sum(),
                    # +1e-6 to avoid ZeroDivisionError and be 0.0 instead
                    f"{prefix}_f1: {prop}": 2 * recall * precision / (precision + recall + 1e-6),
                    f"{prefix}_recall: {prop}": recall,
                    f"{prefix}_precision: {prop}": precision,
                }
            )
        recall, precision = np.nanmean(recalls), np.nanmean(precisions)
        res.update(
            {
                f"{prefix}_f1: macro": 2 * recall * precision / (precision + recall + 1e-6),
                f"{prefix}_recall: macro": recall,
                f"{prefix}_precision: macro": precision,
            }
        )
        return res

    def partitioned_metrics(
        self, target: np.ndarray, preds: np.ndarray
    ) -> Dict[str, Union[np.float32, np.int32]]:
        test_df = self.test_df.loc[
            ~self.test_df.LANDCOVER_LABEL.isin(self.filter_labels)
        ]
        catboost_preds = test_df.catboost_prediction
        years = test_df.end_date.apply(lambda date: date[:4])

        latlons = gpd.GeoDataFrame(
            geometry=gpd.GeoSeries.from_xy(x=test_df.lon, y=test_df.lat), crs="EPSG:4326"
        )
        # project to non geographic CRS, otherwise geopandas gives a warning
        world_attrs = gpd.sjoin_nearest(
            latlons.to_crs("EPSG:3857"), self.world_df.to_crs("EPSG:3857"), how="left"
        )
        world_attrs = world_attrs[~world_attrs.index.duplicated(keep="first")]
        if world_attrs.isna().any(axis=1).any():
            logger.warning("Some coordinates couldn't be matched to a country")

        metrics = partial(self.metrics, target=target)
        return {
            **metrics("aez", test_df.aez_zoneid, preds),
            **metrics("year", years, preds),
            **metrics("country", world_attrs.name, preds),
            **metrics("continent", world_attrs.continent, preds),
            **metrics("region", world_attrs.region, preds),
            **metrics("CatBoost_aez", test_df.aez_zoneid, catboost_preds),
            **metrics("CatBoost_year", years, catboost_preds),
            **metrics("CatBoost_country", world_attrs.name, catboost_preds),
            **metrics("CatBoost_continent", world_attrs.continent, catboost_preds),
            **metrics("CatBoost_region", world_attrs.region, catboost_preds),
        }

    def finetune(self, pretrained_model) -> PrestoFineTuningModel:
        hyperparams = Hyperparams()
        model = self._construct_finetuning_model(pretrained_model)

        parameters = param_groups_lrd(model)
        optimizer = AdamW(parameters, lr=hyperparams.lr)

<<<<<<< HEAD
        pos = (self.train_ds.df.LANDCOVER_LABEL == 11).sum()
        wts = 1 / torch.tensor([len(self.train_ds.df) - pos, pos])
=======
        train_ds = WorldCerealLabelledDataset(
            self.train_df, aezs_to_remove=self.aezs_to_remove, years_to_remove=self.years_to_remove
        )
        val_ds = WorldCerealLabelledDataset(
            self.val_df, aezs_to_remove=self.aezs_to_remove, years_to_remove=self.years_to_remove
        )

        pos = (train_ds.df.LANDCOVER_LABEL == 11).sum()
        wts = 1 / torch.tensor([len(train_ds.df) - pos, pos])
>>>>>>> 8c1d1e05
        loss_fn = nn.BCEWithLogitsLoss(pos_weight=(wts / wts[0])[1])

        generator = torch.Generator()
        generator.manual_seed(self.seed)
        train_dl = DataLoader(
            self.train_ds,
            batch_size=hyperparams.batch_size,
            shuffle=True,
            num_workers=hyperparams.num_workers,
            generator=generator,
        )

        val_dl = DataLoader(
            self.val_ds,
            batch_size=hyperparams.batch_size,
            shuffle=False,
            num_workers=hyperparams.num_workers,
        )

        train_loss = []
        val_loss = []
        best_loss = None
        best_model_dict = None
        epochs_since_improvement = 0

        run = None
        try:
            import wandb

            run = wandb.run
        except ImportError:
            pass

        for _ in (pbar := tqdm(range(hyperparams.max_epochs), desc="Finetuning")):
            model.train()
            epoch_train_loss = 0.0
            for x, y, dw, latlons, month, variable_mask in tqdm(
                train_dl, desc="Training", leave=False
            ):
                x, y, dw, latlons, month, variable_mask = [
                    t.to(device) for t in (x, y, dw, latlons, month, variable_mask)
                ]
                optimizer.zero_grad()
                preds = model(
                    x,
                    dynamic_world=dw.long(),
                    mask=variable_mask,
                    latlons=latlons,
                    month=month,
                )
                loss = loss_fn(preds.squeeze(-1), y.float())
                epoch_train_loss += loss.item()
                loss.backward()
                optimizer.step()
            train_loss.append(epoch_train_loss / len(train_dl))

            model.eval()
            all_preds, all_y = [], []
            for x, y, dw, latlons, month, variable_mask in val_dl:
                x, y, dw, latlons, month, variable_mask = [
                    t.to(device) for t in (x, y, dw, latlons, month, variable_mask)
                ]
                with torch.no_grad():
                    preds = model(
                        x,
                        dynamic_world=dw.long(),
                        mask=variable_mask,
                        latlons=latlons,
                        month=month,
                    )
                    all_preds.append(preds.squeeze(-1))
                    all_y.append(y.float())

            val_loss.append(loss_fn(torch.cat(all_preds), torch.cat(all_y)))
            pbar.set_description(f"Train metric: {train_loss[-1]}, Val metric: {val_loss[-1]}")

            if run is not None:
                wandb.log(
                    {
                        f"{self.name}_finetuning_val_loss": val_loss[-1],
                        f"{self.name}_finetuning_train_loss": train_loss[-1],
                    }
                )

            if best_loss is None:
                best_loss = val_loss[-1]
                best_model_dict = deepcopy(model.state_dict())
            else:
                if val_loss[-1] < best_loss:
                    best_loss = val_loss[-1]
                    best_model_dict = deepcopy(model.state_dict())
                    epochs_since_improvement = 0
                else:
                    epochs_since_improvement += 1
                    if epochs_since_improvement >= hyperparams.patience:
                        logger.info("Early stopping!")
                        break
        assert best_model_dict is not None
        model.load_state_dict(best_model_dict)

        model.eval()
        return model

    def finetuning_results(
        self,
        pretrained_model,
        sklearn_model_modes: List[str],
    ) -> Tuple[Dict, Optional[PrestoFineTuningModel]]:
        for model_mode in sklearn_model_modes:
            assert model_mode in ["Regression", "Random Forest", "CatBoostClassifier"]

        results_dict = {}
<<<<<<< HEAD
        finetuned_model: Optional[PrestoFineTuningModel] = None
        if "finetune" in model_modes:
            finetuned_model = self.finetune(pretrained_model)
            # save model for debugging
            # from presto.utils import default_model_path
            # dekadal_ft = default_model_path.parent / "dekadal_finetuned_model.pt"
            # torch.save(finetuned_model.state_dict(), dekadal_ft)
            results_dict.update(self.evaluate(finetuned_model, None))
            if self.spatial_inference_savedir is not None:
                self.spatial_inference(finetuned_model, None)

        sklearn_modes = [x for x in model_modes if x != "finetune"]
        if len(sklearn_modes) > 0:
            dl = DataLoader(
                self.train_ds,
=======
        # we want to always finetune the model, since the sklearn models
        # will use the finetuned model as a base. This better reflects
        # the deployment scenario for WorldCereal
        finetuned_model = self.finetune(pretrained_model)
        results_dict.update(self.evaluate(finetuned_model, None))
        if self.spatial_inference_savedir is not None:
            self.spatial_inference(finetuned_model, None)

        if len(sklearn_model_modes) > 0:
            dl = DataLoader(
                WorldCerealLabelledDataset(
                    self.train_df,
                    aezs_to_remove=self.aezs_to_remove,
                    years_to_remove=self.years_to_remove,
                ),
>>>>>>> 8c1d1e05
                batch_size=2048,
                shuffle=False,
                num_workers=4,
            )
            sklearn_models = self.finetune_sklearn_model(
                dl,
                finetuned_model,
                models=sklearn_model_modes,
            )
            for sklearn_model in sklearn_models:
                logger.info(f"Evaluating {sklearn_model}...")
                results_dict.update(self.evaluate(sklearn_model, finetuned_model))
                if self.spatial_inference_savedir is not None:
<<<<<<< HEAD
                    self.spatial_inference(sklearn_model, pretrained_model)
        return results_dict, finetuned_model
=======
                    self.spatial_inference(sklearn_model, finetuned_model)
        return results_dict, finetuned_model
>>>>>>> 8c1d1e05
<|MERGE_RESOLUTION|>--- conflicted
+++ resolved
@@ -27,15 +27,9 @@
 logger = logging.getLogger("__main__")
 
 world_shp_path = "world-administrative-boundaries/world-administrative-boundaries.shp"
-<<<<<<< HEAD
-        
-=======
-
 
 SklearnStyleModel = Union[BaseEstimator, CatBoostClassifier]
 
-
->>>>>>> 8c1d1e05
 @dataclass
 class Hyperparams:
     lr: float = 2e-5
@@ -72,33 +66,37 @@
         self.val_df = self.val_df[~pd.isna(self.val_df).any(axis=1)]
         self.val_df = self.val_df[~(self.val_df.loc[:, cols] == 0.0).any(axis=1)]
         self.test_df = self.val_df
-
+        
+        self.aezs_to_remove = aezs_to_remove
+        self.years_to_remove = years_to_remove
+
+        if self.aezs_to_remove is not None:
+            self.name = f"{self.name}_removed_aezs_{aezs_to_remove}"
+        if self.years_to_remove is not None:
+            self.name = f"{self.name}_removed_years_{years_to_remove}"
+            
         if dekadal:
-            self.train_ds = WorldCerealLabelled10DDataset(self.train_df)
-            self.val_ds = WorldCerealLabelled10DDataset(self.val_df)
+            self.train_ds = WorldCerealLabelled10DDataset(
+              self.train_df, aezs_to_remove=self.aezs_to_remove, years_to_remove=self.years_to_remove
+            )
+            self.val_ds = WorldCerealLabelled10DDataset(
+              self.val_df, aezs_to_remove=self.aezs_to_remove, years_to_remove=self.years_to_remove
+            )
             self.filter_labels = WorldCerealLabelled10DDataset.FILTER_LABELS
         else:
-            self.train_ds = WorldCerealLabelledDataset(self.train_df)
-            self.val_ds = WorldCerealLabelledDataset(self.val_df)
+            self.train_ds = WorldCerealLabelledDataset(
+              self.train_df, aezs_to_remove=self.aezs_to_remove, years_to_remove=self.years_to_remove
+            )
+            self.val_ds = WorldCerealLabelledDataset(
+              self.val_df, aezs_to_remove=self.aezs_to_remove, years_to_remove=self.years_to_remove
+            )
             self.filter_labels = WorldCerealLabelledDataset.FILTER_LABELS
             
         self.world_df = gpd.read_file(utils.data_dir / world_shp_path)
         # these columns contain nan sometimes
         self.world_df = self.world_df.drop(columns=["iso3", "status", "color_code", "iso_3166_1_"])
         self.spatial_inference_savedir = spatial_inference_savedir
-<<<<<<< HEAD
-                   
-=======
-
-        self.aezs_to_remove = aezs_to_remove
-        self.years_to_remove = years_to_remove
-
-        if self.aezs_to_remove is not None:
-            self.name = f"{self.name}_removed_aezs_{aezs_to_remove}"
-        if self.years_to_remove is not None:
-            self.name = f"{self.name}_removed_years_{years_to_remove}"
-
->>>>>>> 8c1d1e05
+            
     def _construct_finetuning_model(self, pretrained_model: Presto) -> PrestoFineTuningModel:
         model = cast(Callable, pretrained_model.construct_finetuning_model)(
             num_outputs=self.num_outputs
@@ -240,15 +238,9 @@
         finetuned_model: Union[PrestoFineTuningModel, BaseEstimator],
         pretrained_model: Optional[PrestoFineTuningModel] = None,
     ) -> Dict:
-
-<<<<<<< HEAD
-        if isinstance(finetuned_model, BaseEstimator):
-            assert isinstance(pretrained_model, Presto)
         
         test_ds = self.val_ds
-=======
-        test_ds = WorldCerealLabelledDataset(self.test_df)
->>>>>>> 8c1d1e05
+
         dl = DataLoader(
             test_ds,
             batch_size=2048, #4096, #8192,
@@ -358,20 +350,9 @@
         parameters = param_groups_lrd(model)
         optimizer = AdamW(parameters, lr=hyperparams.lr)
 
-<<<<<<< HEAD
         pos = (self.train_ds.df.LANDCOVER_LABEL == 11).sum()
         wts = 1 / torch.tensor([len(self.train_ds.df) - pos, pos])
-=======
-        train_ds = WorldCerealLabelledDataset(
-            self.train_df, aezs_to_remove=self.aezs_to_remove, years_to_remove=self.years_to_remove
-        )
-        val_ds = WorldCerealLabelledDataset(
-            self.val_df, aezs_to_remove=self.aezs_to_remove, years_to_remove=self.years_to_remove
-        )
-
-        pos = (train_ds.df.LANDCOVER_LABEL == 11).sum()
-        wts = 1 / torch.tensor([len(train_ds.df) - pos, pos])
->>>>>>> 8c1d1e05
+
         loss_fn = nn.BCEWithLogitsLoss(pos_weight=(wts / wts[0])[1])
 
         generator = torch.Generator()
@@ -484,23 +465,7 @@
             assert model_mode in ["Regression", "Random Forest", "CatBoostClassifier"]
 
         results_dict = {}
-<<<<<<< HEAD
-        finetuned_model: Optional[PrestoFineTuningModel] = None
-        if "finetune" in model_modes:
-            finetuned_model = self.finetune(pretrained_model)
-            # save model for debugging
-            # from presto.utils import default_model_path
-            # dekadal_ft = default_model_path.parent / "dekadal_finetuned_model.pt"
-            # torch.save(finetuned_model.state_dict(), dekadal_ft)
-            results_dict.update(self.evaluate(finetuned_model, None))
-            if self.spatial_inference_savedir is not None:
-                self.spatial_inference(finetuned_model, None)
-
-        sklearn_modes = [x for x in model_modes if x != "finetune"]
-        if len(sklearn_modes) > 0:
-            dl = DataLoader(
-                self.train_ds,
-=======
+
         # we want to always finetune the model, since the sklearn models
         # will use the finetuned model as a base. This better reflects
         # the deployment scenario for WorldCereal
@@ -511,12 +476,7 @@
 
         if len(sklearn_model_modes) > 0:
             dl = DataLoader(
-                WorldCerealLabelledDataset(
-                    self.train_df,
-                    aezs_to_remove=self.aezs_to_remove,
-                    years_to_remove=self.years_to_remove,
-                ),
->>>>>>> 8c1d1e05
+                self.train_ds,
                 batch_size=2048,
                 shuffle=False,
                 num_workers=4,
@@ -530,10 +490,5 @@
                 logger.info(f"Evaluating {sklearn_model}...")
                 results_dict.update(self.evaluate(sklearn_model, finetuned_model))
                 if self.spatial_inference_savedir is not None:
-<<<<<<< HEAD
-                    self.spatial_inference(sklearn_model, pretrained_model)
-        return results_dict, finetuned_model
-=======
                     self.spatial_inference(sklearn_model, finetuned_model)
         return results_dict, finetuned_model
->>>>>>> 8c1d1e05
