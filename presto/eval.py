--- conflicted
+++ resolved
@@ -18,16 +18,11 @@
 from torch.utils.data import DataLoader, TensorDataset
 from tqdm import tqdm
 
-<<<<<<< HEAD
-from . import utils
 from .dataset import (
     NORMED_BANDS,
     WorldCerealInferenceDataset,
     WorldCerealLabelledDataset,
 )
-=======
-from .dataset import WorldCerealInferenceDataset, WorldCerealLabelledDataset
->>>>>>> 46a768a9
 from .presto import Presto, PrestoFineTuningModel, param_groups_lrd
 from .utils import DEFAULT_SEED, device
 
