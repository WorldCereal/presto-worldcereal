--- conflicted
+++ resolved
@@ -4,12 +4,11 @@
 from math import modf
 from pathlib import Path
 from random import sample
-from typing import Callable, Dict, List, Optional, Tuple, Union, cast
+from typing import Callable, Dict, List, Optional, Tuple, Union
 
 import geopandas as gpd
 import numpy as np
 import pandas as pd
-import rioxarray
 import xarray as xr
 from einops import rearrange, repeat
 from pyproj import Transformer
@@ -452,13 +451,9 @@
         # Get the sample
         df_index = self.indices[idx]
         row = self.df.iloc[df_index, :]
-<<<<<<< HEAD
         eo, mask_per_token, latlon, _, valid_month, target = self.row_to_arrays(
             row, self.target_crop, self.task_type, self.croptype_list, self.model_mode
         )
-=======
-        eo, mask_per_token, latlon, _, target = self.row_to_arrays(row, self.target_function)
->>>>>>> c24008c8
         mask_per_variable = np.repeat(mask_per_token, BAND_EXPANSION, axis=1)
         return (
             self.normalize_and_mask(eo),
@@ -466,10 +461,7 @@
             np.ones(self.NUM_TIMESTEPS) * (DynamicWorld2020_2021.class_amount),
             latlon,
             self.get_month_array(row),
-<<<<<<< HEAD
             valid_month,
-=======
->>>>>>> c24008c8
             mask_per_variable,
         )
 
