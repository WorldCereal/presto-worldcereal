import logging
from copy import deepcopy
from dataclasses import dataclass
from functools import partial
from typing import Callable, Dict, List, Optional, Sequence, Union, cast

import geopandas as gpd
import numpy as np
import pandas as pd
import torch
from sklearn.base import BaseEstimator, clone
from sklearn.ensemble import RandomForestClassifier
from sklearn.linear_model import LogisticRegression
from sklearn.metrics import f1_score, precision_score, recall_score
from torch import nn
from torch.optim import AdamW
from torch.utils.data import DataLoader
from tqdm import tqdm

from . import utils
from .dataset import WorldCerealLabelledDataset
from .presto import Presto, PrestoFineTuningModel, param_groups_lrd
from .utils import DEFAULT_SEED, device

logger = logging.getLogger("__main__")

world_shp_path = "world-administrative-boundaries/world-administrative-boundaries.shp"


@dataclass
class Hyperparams:
    lr: float = 2e-5
    max_epochs: int = 20
    batch_size: int = 64
    patience: int = 3
    num_workers: int = 4


class WorldCerealEval:
    name = "WorldCerealCropland"
    threshold = 0.5
    num_outputs = 1
    regression = False

    def __init__(self, train_data: pd.DataFrame, val_data: pd.DataFrame, seed: int = DEFAULT_SEED):
        self.seed = seed

        # SAR cannot equal 0.0 since we take the log of it
        cols = [f"SAR-{s}-ts{t}-20m" for s in ["VV", "VH"] for t in range(12)]
        self.train_df = train_data[~(train_data.loc[:, cols] == 0.0).any(axis=1)]

        self.val_df = val_data.drop_duplicates(subset=["pixelids", "lat", "lon", "end_date"])
        self.val_df = self.val_df[~pd.isna(self.val_df).any(axis=1)]
        self.val_df = self.val_df[~(self.val_df.loc[:, cols] == 0.0).any(axis=1)]
<<<<<<< HEAD
        # self.val_df, self.test_df = WorldCerealBase.test_val_split(self.val_df)
        self.test_df = self.val_df
=======
>>>>>>> c0f3d7bc

        self.world_df = gpd.read_file(utils.data_dir / world_shp_path)
        # these columns contain nan sometimes
        self.world_df = self.world_df.drop(columns=["iso3", "status", "color_code", "iso_3166_1_"])

    def _construct_finetuning_model(self, pretrained_model: Presto) -> PrestoFineTuningModel:
        model = cast(Callable, pretrained_model.construct_finetuning_model)(
            num_outputs=self.num_outputs
        )
        return model

    @torch.no_grad()
    def finetune_sklearn_model(
        self,
        dl: DataLoader,
        pretrained_model,
        models: List[str] = ["Regression", "Random Forest"],
    ) -> Union[Sequence[BaseEstimator], Dict]:
        for model_mode in models:
            assert model_mode in ["Regression", "Random Forest"]
        pretrained_model.eval()

        encoding_list, target_list = [], []
        for x, y, dw, latlons, month, _, variable_mask in dl:
            x_f, dw_f, latlons_f, month_f, variable_mask_f = [
                t.to(device) for t in (x, dw, latlons, month, variable_mask)
            ]
            target_list.append(y)
            with torch.no_grad():
                encodings = (
                    pretrained_model.encoder(
                        x_f,
                        dynamic_world=dw_f.long(),
                        mask=variable_mask_f,
                        latlons=latlons_f,
                        month=month_f,
                    )
                    .cpu()
                    .numpy()
                )
                encoding_list.append(encodings)
        encodings_np = np.concatenate(encoding_list)
        targets = np.concatenate(target_list)
        if len(targets.shape) == 2 and targets.shape[1] == 1:
            targets = targets.ravel()

        fit_models = []
        model_dict = {
            "Regression": LogisticRegression(
                class_weight="balanced", max_iter=1000, random_state=self.seed
            ),
            "Random Forest": RandomForestClassifier(
                class_weight="balanced", random_state=self.seed
            ),
        }
        for model in tqdm(models, desc="Fitting sklearn models"):
            fit_models.append(clone(model_dict[model]).fit(encodings_np, targets))
        return fit_models

    @torch.no_grad()
    def evaluate(
        self,
        finetuned_model: Union[PrestoFineTuningModel, BaseEstimator],
        pretrained_model: Optional[Presto] = None,
    ) -> Dict:

        if isinstance(finetuned_model, BaseEstimator):
            assert isinstance(pretrained_model, Presto)

        test_ds = WorldCerealLabelledDataset(self.test_df)
        dl = DataLoader(
            test_ds,
            batch_size=8192,
            shuffle=False,  # keep as False!
            num_workers=4,
        )
        assert isinstance(dl.sampler, torch.utils.data.SequentialSampler)

        test_preds, targets = [], []

        for x, y, dw, latlons, month, num_masked_tokens, variable_mask in dl:
            targets.append(y)
            x_f, dw_f, latlons_f, month_f, variable_mask_f = [
                t.to(device) for t in (x, dw, latlons, month, variable_mask)
            ]
            if isinstance(finetuned_model, PrestoFineTuningModel):
                finetuned_model.eval()
                preds = finetuned_model(
                    x_f,
                    dynamic_world=dw_f.long(),
                    mask=variable_mask_f,
                    latlons=latlons_f,
                    month=month_f,
                ).squeeze(dim=1)
                preds = torch.sigmoid(preds).cpu().numpy()
            elif isinstance(finetuned_model, BaseEstimator):
                cast(Presto, pretrained_model).eval()
                encodings = (
                    cast(Presto, pretrained_model)
                    .encoder(
                        x_f,
                        dynamic_world=dw_f.long(),
                        mask=variable_mask_f,
                        latlons=latlons_f,
                        month=month_f,
                    )
                    .cpu()
                    .numpy()
                )
                preds = finetuned_model.predict(encodings)
            test_preds.append(preds)

        test_preds_np = np.concatenate(test_preds) >= self.threshold
        target_np = np.concatenate(targets)
        prefix = f"{self.name}_{finetuned_model.__class__.__name__}"

        test_df = self.test_df.loc[
            ~self.test_df.LANDCOVER_LABEL.isin(WorldCerealLabelledDataset.FILTER_LABELS)
        ]
        catboost_preds = test_df.catboost_prediction

        def format_partitioned(results):
            return {
                "{p}_{m}".format(p=self.name if "CatBoost" in m else prefix, m=m): float(val)
                for (m, val) in results.items()
            }

        return {
            f"{prefix}_f1": float(f1_score(target_np, test_preds_np)),
            f"{prefix}_recall": float(recall_score(target_np, test_preds_np)),
            f"{prefix}_precision": float(precision_score(target_np, test_preds_np)),
            f"{self.name}_CatBoost_f1": float(f1_score(target_np, catboost_preds)),
            f"{self.name}_CatBoost_recall": float(recall_score(target_np, catboost_preds)),
            f"{self.name}_CatBoost_precision": float(precision_score(target_np, catboost_preds)),
            **format_partitioned(self.partitioned_metrics(target_np, test_preds_np)),
        }

    @staticmethod
    def metrics(
        prefix: str, prop_series: pd.Series, preds: np.ndarray, target: np.ndarray
    ) -> Dict:
        res = {}
        precisions, recalls = [], []
        for prop in prop_series.dropna().unique():
            f: pd.Series = cast(pd.Series, prop_series == prop)
            # Recall (and hence F1) are nan iff there are no ground-truth positives
            recall = recall_score(target[f], preds[f], zero_division=np.nan)
            precision = precision_score(target[f], preds[f], zero_division=0.0)
            recalls.append(recall)
            precisions.append(precision)
            res.update(
                {
                    f"{prefix}_num_samples: {prop}": f.sum(),
                    f"{prefix}_num_positives: {prop}": target[f].sum(),
                    f"{prefix}_num_predicted: {prop}": preds[f].sum(),
                    # +1e-6 to avoid ZeroDivisionError and be 0.0 instead
                    f"{prefix}_f1: {prop}": 2 * recall * precision / (precision + recall + 1e-6),
                    f"{prefix}_recall: {prop}": recall,
                    f"{prefix}_precision: {prop}": precision,
                }
            )
        recall, precision = np.nanmean(recalls), np.nanmean(precisions)
        res.update(
            {
                f"{prefix}_f1: macro": 2 * recall * precision / (precision + recall + 1e-6),
                f"{prefix}_recall: macro": recall,
                f"{prefix}_precision: macro": precision,
            }
        )
        return res

    def partitioned_metrics(
        self, target: np.ndarray, preds: np.ndarray
    ) -> Dict[str, Union[np.float32, np.int32]]:

        test_df = self.test_df.loc[
            ~self.test_df.LANDCOVER_LABEL.isin(WorldCerealLabelledDataset.FILTER_LABELS)
        ]
        catboost_preds = test_df.catboost_prediction
        years = test_df.end_date.apply(lambda date: date[:4])

        latlons = gpd.GeoDataFrame(
            geometry=gpd.GeoSeries.from_xy(x=test_df.lon, y=test_df.lat), crs="EPSG:4326"
        )
        # project to non geographic CRS, otherwise geopandas gives a warning
        world_attrs = gpd.sjoin_nearest(
            latlons.to_crs("EPSG:3857"), self.world_df.to_crs("EPSG:3857"), how="left"
        )
        world_attrs = world_attrs[~world_attrs.index.duplicated(keep="first")]
        if world_attrs.isna().any(axis=1).any():
            logger.warning("Some coordinates couldn't be matched to a country")

        metrics = partial(self.metrics, target=target)
        return {
            **metrics("aez", test_df.aez_zoneid, preds),
            **metrics("year", years, preds),
            **metrics("country", world_attrs.name, preds),
            **metrics("continent", world_attrs.continent, preds),
            **metrics("region", world_attrs.region, preds),
            **metrics("CatBoost_aez", test_df.aez_zoneid, catboost_preds),
            **metrics("CatBoost_year", years, catboost_preds),
            **metrics("CatBoost_country", world_attrs.name, catboost_preds),
            **metrics("CatBoost_continent", world_attrs.continent, catboost_preds),
            **metrics("CatBoost_region", world_attrs.region, catboost_preds),
        }

    def finetune(self, pretrained_model) -> PrestoFineTuningModel:
        hyperparams = Hyperparams()
        model = self._construct_finetuning_model(pretrained_model)

        parameters = param_groups_lrd(model)
        optimizer = AdamW(parameters, lr=hyperparams.lr)

        train_ds = WorldCerealLabelledDataset(self.train_df)
        val_ds = WorldCerealLabelledDataset(self.val_df)

        pos = (train_ds.df.LANDCOVER_LABEL == 11).sum()
        wts = 1 / torch.tensor([len(train_ds.df) - pos, pos])
        loss_fn = nn.BCEWithLogitsLoss(pos_weight=(wts / wts[0])[1])

        generator = torch.Generator()
        generator.manual_seed(self.seed)
        train_dl = DataLoader(
            train_ds,
            batch_size=hyperparams.batch_size,
            shuffle=True,
            num_workers=hyperparams.num_workers,
            generator=generator,
        )

        val_dl = DataLoader(
            val_ds,
            batch_size=hyperparams.batch_size,
            shuffle=False,
            num_workers=hyperparams.num_workers,
        )

        train_loss = []
        val_loss = []
        best_loss = None
        best_model_dict = None
        epochs_since_improvement = 0

        for _ in tqdm(range(hyperparams.max_epochs), desc="Finetuning"):
            model.train()
            epoch_train_loss = 0.0
            for x, y, dw, latlons, month, _, variable_mask in tqdm(
                train_dl, desc="Training", leave=False
            ):
                x, y, dw, latlons, month, variable_mask = [
                    t.to(device) for t in (x, y, dw, latlons, month, variable_mask)
                ]
                optimizer.zero_grad()
                preds = model(
                    x,
                    dynamic_world=dw.long(),
                    mask=variable_mask,
                    latlons=latlons,
                    month=month,
                )
                loss = loss_fn(preds.squeeze(-1), y.float())
                epoch_train_loss += loss.item()
                loss.backward()
                optimizer.step()
            train_loss.append(epoch_train_loss / len(train_dl))

            model.eval()
            all_preds, all_y = [], []
            for x, y, dw, latlons, month, _, variable_mask in val_dl:
                x, y, dw, latlons, month, variable_mask = [
                    t.to(device) for t in (x, y, dw, latlons, month, variable_mask)
                ]
                with torch.no_grad():
                    preds = model(
                        x,
                        dynamic_world=dw.long(),
                        mask=variable_mask,
                        latlons=latlons,
                        month=month,
                    )
                    all_preds.append(preds.squeeze(-1))
                    all_y.append(y.float())

            val_loss.append(loss_fn(torch.cat(all_preds), torch.cat(all_y)))

            try:
                import wandb

                if wandb.run is not None:
                    wandb.log(
                        {
                            f"{self.name}_finetuning_val_loss": val_loss[-1],
                            f"{self.name}_finetuning_train_loss": train_loss[-1],
                        }
                    )
            except ImportError:
                pass

            if best_loss is None:
                best_loss = val_loss[-1]
                best_model_dict = deepcopy(model.state_dict())
            else:
                if val_loss[-1] < best_loss:
                    best_loss = val_loss[-1]
                    best_model_dict = deepcopy(model.state_dict())
                    epochs_since_improvement = 0
                else:
                    epochs_since_improvement += 1
                    if epochs_since_improvement >= hyperparams.patience:
                        logger.info("Early stopping!")
                        break
        assert best_model_dict is not None
        model.load_state_dict(best_model_dict)

        model.eval()
        return model

    def finetuning_results(
        self,
        pretrained_model,
        model_modes: List[str],
    ) -> Dict:
        for model_mode in model_modes:
            assert model_mode in ["Regression", "Random Forest", "finetune"]

        results_dict = {}
        if "finetune" in model_modes:
            model = self.finetune(pretrained_model)
            results_dict.update(self.evaluate(model, None))

        sklearn_modes = [x for x in model_modes if x != "finetune"]
        if len(sklearn_modes) > 0:
            dl = DataLoader(
                WorldCerealLabelledDataset(self.train_df),
                batch_size=2048,
                shuffle=False,
                num_workers=4,
            )
            sklearn_models = self.finetune_sklearn_model(
                dl,
                pretrained_model,
                models=sklearn_modes,
            )
            for sklearn_model in sklearn_models:
                logger.info(f"Evaluating {sklearn_model}...")
                results_dict.update(self.evaluate(sklearn_model, pretrained_model))
        return results_dict<|MERGE_RESOLUTION|>--- conflicted
+++ resolved
@@ -52,11 +52,7 @@
         self.val_df = val_data.drop_duplicates(subset=["pixelids", "lat", "lon", "end_date"])
         self.val_df = self.val_df[~pd.isna(self.val_df).any(axis=1)]
         self.val_df = self.val_df[~(self.val_df.loc[:, cols] == 0.0).any(axis=1)]
-<<<<<<< HEAD
-        # self.val_df, self.test_df = WorldCerealBase.test_val_split(self.val_df)
         self.test_df = self.val_df
-=======
->>>>>>> c0f3d7bc
 
         self.world_df = gpd.read_file(utils.data_dir / world_shp_path)
         # these columns contain nan sometimes
